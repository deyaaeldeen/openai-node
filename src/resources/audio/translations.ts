// File generated from our OpenAPI spec by Stainless. See CONTRIBUTING.md for details.

import { APIResource } from '../../core/resource';
import * as AudioAPI from './audio';
import * as TranscriptionsAPI from './transcriptions';
import { APIPromise } from '../../core/api-promise';
import { type Uploadable } from '../../core/uploads';
import { RequestOptions } from '../../internal/request-options';
import { multipartFormRequestOptions } from '../../internal/uploads';

export class Translations extends APIResource {
  /**
   * Translates audio into English.
   *
   * @example
   * ```ts
   * const translation = await client.audio.translations.create({
   *   file: fs.createReadStream('speech.mp3'),
   *   model: 'whisper-1',
   * });
   * ```
   */
  create(
    body: TranslationCreateParams<'json' | undefined>,
    options?: RequestOptions,
  ): APIPromise<Translation>;
  create(
    body: TranslationCreateParams<'verbose_json'>,
    options?: RequestOptions,
  ): APIPromise<TranslationVerbose>;
  create(body: TranslationCreateParams<'text' | 'srt' | 'vtt'>, options?: RequestOptions): APIPromise<string>;
  create(body: TranslationCreateParams, options?: RequestOptions): APIPromise<Translation>;
  create(
    body: TranslationCreateParams,
<<<<<<< HEAD
    options?: Core.RequestOptions,
  ): Core.APIPromise<TranslationCreateResponse | string> {
    return this._client.post(
      '/audio/translations',
      Core.multipartFormRequestOptions({ body, ...options, __metadata: { model: body.model } }),
=======
    options?: RequestOptions,
  ): APIPromise<TranslationCreateResponse | string> {
    return this._client.post(
      '/audio/translations',
      multipartFormRequestOptions({ body, ...options, __metadata: { model: body.model } }, this._client),
>>>>>>> 36bc8381
    );
  }
}

export interface Translation {
  text: string;
}

export interface TranslationVerbose {
  /**
   * The duration of the input audio.
   */
  duration: number;

  /**
   * The language of the output translation (always `english`).
   */
  language: string;

  /**
   * The translated text.
   */
  text: string;

  /**
   * Segments of the translated text and their corresponding details.
   */
  segments?: Array<TranscriptionsAPI.TranscriptionSegment>;
}

export type TranslationCreateResponse = Translation | TranslationVerbose;

export interface TranslationCreateParams<
  ResponseFormat extends AudioAPI.AudioResponseFormat | undefined = AudioAPI.AudioResponseFormat | undefined,
> {
  /**
   * The audio file object (not file name) translate, in one of these formats: flac,
   * mp3, mp4, mpeg, mpga, m4a, ogg, wav, or webm.
   */
  file: Uploadable;

  /**
   * ID of the model to use. Only `whisper-1` (which is powered by our open source
   * Whisper V2 model) is currently available.
   */
  model: (string & {}) | AudioAPI.AudioModel;

  /**
   * An optional text to guide the model's style or continue a previous audio
   * segment. The
   * [prompt](https://platform.openai.com/docs/guides/speech-to-text#prompting)
   * should be in English.
   */
  prompt?: string;

  /**
   * The format of the output, in one of these options: `json`, `text`, `srt`,
   * `verbose_json`, or `vtt`.
   */
  response_format?: 'json' | 'text' | 'srt' | 'verbose_json' | 'vtt';

  /**
   * The sampling temperature, between 0 and 1. Higher values like 0.8 will make the
   * output more random, while lower values like 0.2 will make it more focused and
   * deterministic. If set to 0, the model will use
   * [log probability](https://en.wikipedia.org/wiki/Log_probability) to
   * automatically increase the temperature until certain thresholds are hit.
   */
  temperature?: number;
}

export declare namespace Translations {
  export {
    type Translation as Translation,
    type TranslationVerbose as TranslationVerbose,
    type TranslationCreateResponse as TranslationCreateResponse,
    type TranslationCreateParams as TranslationCreateParams,
  };
}<|MERGE_RESOLUTION|>--- conflicted
+++ resolved
@@ -32,19 +32,11 @@
   create(body: TranslationCreateParams, options?: RequestOptions): APIPromise<Translation>;
   create(
     body: TranslationCreateParams,
-<<<<<<< HEAD
-    options?: Core.RequestOptions,
-  ): Core.APIPromise<TranslationCreateResponse | string> {
-    return this._client.post(
-      '/audio/translations',
-      Core.multipartFormRequestOptions({ body, ...options, __metadata: { model: body.model } }),
-=======
     options?: RequestOptions,
   ): APIPromise<TranslationCreateResponse | string> {
     return this._client.post(
       '/audio/translations',
       multipartFormRequestOptions({ body, ...options, __metadata: { model: body.model } }, this._client),
->>>>>>> 36bc8381
     );
   }
 }
