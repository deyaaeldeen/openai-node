--- conflicted
+++ resolved
@@ -4,14 +4,6 @@
 import * as Errors from './error';
 import { type Agent } from './_shims/index';
 import * as Uploads from './uploads';
-<<<<<<< HEAD
-import { OpenAI } from './client';
-import { AzureClientOptions, AzureOpenAI } from './lib/azure/azure';
-
-export { OpenAI };
-export { AzureClientOptions, AzureOpenAI };
-export default OpenAI;
-=======
 import * as Pagination from 'openai/pagination';
 import * as API from 'openai/resources/index';
 
@@ -20,7 +12,6 @@
    * Defaults to process.env['OPENAI_API_KEY'].
    */
   apiKey?: string | undefined;
->>>>>>> 2171d9e9
 
   /**
    * Defaults to process.env['OPENAI_ORG_ID'].
@@ -319,4 +310,7 @@
   export import FunctionParameters = API.FunctionParameters;
 }
 
+import { AzureClientOptions, AzureOpenAI } from './lib/azure/azure';
+export { AzureClientOptions, AzureOpenAI };
+
 export default OpenAI;