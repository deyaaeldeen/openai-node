// File generated from our OpenAPI spec by Stainless. See CONTRIBUTING.md for details.

import * as Core from './core';
import * as Errors from './error';
<<<<<<< HEAD
import type { Agent, RequestInit } from './_shims/index';
=======
import { type Agent } from './_shims/index';
>>>>>>> 6c9cc820
import * as Uploads from './uploads';
import * as Pagination from 'openai/pagination';
import * as API from 'openai/resources/index';

export interface ClientOptions {
  /**
   * Defaults to process.env['OPENAI_API_KEY'].
   */
  apiKey?: string | undefined;

  /**
   * Defaults to process.env['OPENAI_ORG_ID'].
   */
  organization?: string | null | undefined;

  /**
   * Defaults to process.env['OPENAI_PROJECT_ID'].
   */
  project?: string | null | undefined;

  /**
   * Override the default base URL for the API, e.g., "https://api.example.com/v2/"
   *
   * Defaults to process.env['OPENAI_BASE_URL'].
   */
  baseURL?: string | null | undefined;

  /**
   * The maximum amount of time (in milliseconds) that the client should wait for a response
   * from the server before timing out a single request.
   *
   * Note that request timeouts are retried by default, so in a worst-case scenario you may wait
   * much longer than this timeout before the promise succeeds or fails.
   */
  timeout?: number;

  /**
   * An HTTP agent used to manage HTTP(S) connections.
   *
   * If not provided, an agent will be constructed by default in the Node.js environment,
   * otherwise no agent is used.
   */
  httpAgent?: Agent;

  /**
   * Specify a custom `fetch` function implementation.
   *
   * If not provided, we use `node-fetch` on Node.js and otherwise expect that `fetch` is
   * defined globally.
   */
  fetch?: Core.Fetch | undefined;

  /**
   * The maximum number of times that the client will retry a request in case of a
   * temporary failure, like a network error or a 5XX error from the server.
   *
   * @default 2
   */
  maxRetries?: number;

  /**
   * Default headers to include with every request to the API.
   *
   * These can be removed in individual requests by explicitly setting the
   * header to `undefined` or `null` in request options.
   */
  defaultHeaders?: Core.Headers;

  /**
   * Default query parameters to include with every request to the API.
   *
   * These can be removed in individual requests by explicitly setting the
   * param to `undefined` in request options.
   */
  defaultQuery?: Core.DefaultQuery;

  /**
   * By default, client-side use of this library is not allowed, as it risks exposing your secret API credentials to attackers.
   * Only set this option to `true` if you understand the risks and have appropriate mitigations in place.
   */
  dangerouslyAllowBrowser?: boolean;
}

/** API Client for interfacing with the OpenAI API. */
export class OpenAI extends Core.APIClient {
  apiKey: string;
  organization: string | null;
  project: string | null;

  private _options: ClientOptions;

  /**
   * API Client for interfacing with the OpenAI API.
   *
   * @param {string | undefined} [opts.apiKey=process.env['OPENAI_API_KEY'] ?? undefined]
   * @param {string | null | undefined} [opts.organization=process.env['OPENAI_ORG_ID'] ?? null]
   * @param {string | null | undefined} [opts.project=process.env['OPENAI_PROJECT_ID'] ?? null]
   * @param {string} [opts.baseURL=process.env['OPENAI_BASE_URL'] ?? https://api.openai.com/v1] - Override the default base URL for the API.
   * @param {number} [opts.timeout=10 minutes] - The maximum amount of time (in milliseconds) the client will wait for a response before timing out.
   * @param {number} [opts.httpAgent] - An HTTP agent used to manage HTTP(s) connections.
   * @param {Core.Fetch} [opts.fetch] - Specify a custom `fetch` function implementation.
   * @param {number} [opts.maxRetries=2] - The maximum number of times the client will retry a request.
   * @param {Core.Headers} opts.defaultHeaders - Default headers to include with every request to the API.
   * @param {Core.DefaultQuery} opts.defaultQuery - Default query parameters to include with every request to the API.
   * @param {boolean} [opts.dangerouslyAllowBrowser=false] - By default, client-side use of this library is not allowed, as it risks exposing your secret API credentials to attackers.
   */
  constructor({
    baseURL = Core.readEnv('OPENAI_BASE_URL'),
    apiKey = Core.readEnv('OPENAI_API_KEY'),
    organization = Core.readEnv('OPENAI_ORG_ID') ?? null,
    project = Core.readEnv('OPENAI_PROJECT_ID') ?? null,
    ...opts
  }: ClientOptions = {}) {
    if (apiKey === undefined) {
      throw new Errors.OpenAIError(
        "The OPENAI_API_KEY environment variable is missing or empty; either provide it, or instantiate the OpenAI client with an apiKey option, like new OpenAI({ apiKey: 'My API Key' }).",
      );
    }

    const options: ClientOptions = {
      apiKey,
      organization,
      project,
      ...opts,
      baseURL: baseURL || `https://api.openai.com/v1`,
    };

    if (!options.dangerouslyAllowBrowser && Core.isRunningInBrowser()) {
      throw new Errors.OpenAIError(
        "It looks like you're running in a browser-like environment.\n\nThis is disabled by default, as it risks exposing your secret API credentials to attackers.\nIf you understand the risks and have appropriate mitigations in place,\nyou can set the `dangerouslyAllowBrowser` option to `true`, e.g.,\n\nnew OpenAI({ apiKey, dangerouslyAllowBrowser: true });\n\nhttps://help.openai.com/en/articles/5112595-best-practices-for-api-key-safety\n",
      );
    }

    super({
      baseURL: options.baseURL!,
      timeout: options.timeout ?? 600000 /* 10 minutes */,
      httpAgent: options.httpAgent,
      maxRetries: options.maxRetries,
      fetch: options.fetch,
    });
    this._options = options;

    this.apiKey = apiKey;
    this.organization = organization;
    this.project = project;
  }

  completions: API.Completions = new API.Completions(this);
  chat: API.Chat = new API.Chat(this);
  embeddings: API.Embeddings = new API.Embeddings(this);
  files: API.Files = new API.Files(this);
  images: API.Images = new API.Images(this);
  audio: API.Audio = new API.Audio(this);
  moderations: API.Moderations = new API.Moderations(this);
  models: API.Models = new API.Models(this);
  fineTuning: API.FineTuning = new API.FineTuning(this);
  beta: API.Beta = new API.Beta(this);
  batches: API.Batches = new API.Batches(this);

  protected override defaultQuery(): Core.DefaultQuery | undefined {
    return this._options.defaultQuery;
  }

  protected override defaultHeaders(opts: Core.FinalRequestOptions): Core.Headers {
    return {
      ...super.defaultHeaders(opts),
      'OpenAI-Organization': this.organization,
      'OpenAI-Project': this.project,
      ...this._options.defaultHeaders,
    };
  }

  protected override authHeaders(opts: Core.FinalRequestOptions): Core.Headers {
    return { Authorization: `Bearer ${this.apiKey}` };
  }

  static OpenAI = this;

  static OpenAIError = Errors.OpenAIError;
  static APIError = Errors.APIError;
  static APIConnectionError = Errors.APIConnectionError;
  static APIConnectionTimeoutError = Errors.APIConnectionTimeoutError;
  static APIUserAbortError = Errors.APIUserAbortError;
  static NotFoundError = Errors.NotFoundError;
  static ConflictError = Errors.ConflictError;
  static RateLimitError = Errors.RateLimitError;
  static BadRequestError = Errors.BadRequestError;
  static AuthenticationError = Errors.AuthenticationError;
  static InternalServerError = Errors.InternalServerError;
  static PermissionDeniedError = Errors.PermissionDeniedError;
  static UnprocessableEntityError = Errors.UnprocessableEntityError;

  static toFile = Uploads.toFile;
  static fileFromPath = Uploads.fileFromPath;
}

export const {
  OpenAIError,
  APIError,
  APIConnectionError,
  APIConnectionTimeoutError,
  APIUserAbortError,
  NotFoundError,
  ConflictError,
  RateLimitError,
  BadRequestError,
  AuthenticationError,
  InternalServerError,
  PermissionDeniedError,
  UnprocessableEntityError,
} = Errors;

export import toFile = Uploads.toFile;
export import fileFromPath = Uploads.fileFromPath;

export namespace OpenAI {
  export import RequestOptions = Core.RequestOptions;

  export import Page = Pagination.Page;
  export import PageResponse = Pagination.PageResponse;

  export import CursorPage = Pagination.CursorPage;
  export import CursorPageParams = Pagination.CursorPageParams;
  export import CursorPageResponse = Pagination.CursorPageResponse;

  export import Completions = API.Completions;
  export import Completion = API.Completion;
  export import CompletionChoice = API.CompletionChoice;
  export import CompletionUsage = API.CompletionUsage;
  export import CompletionCreateParams = API.CompletionCreateParams;
  export import CompletionCreateParamsNonStreaming = API.CompletionCreateParamsNonStreaming;
  export import CompletionCreateParamsStreaming = API.CompletionCreateParamsStreaming;

  export import Chat = API.Chat;
  export import ChatModel = API.ChatModel;
  export import ChatCompletion = API.ChatCompletion;
  export import ChatCompletionAssistantMessageParam = API.ChatCompletionAssistantMessageParam;
  export import ChatCompletionChunk = API.ChatCompletionChunk;
  export import ChatCompletionContentPart = API.ChatCompletionContentPart;
  export import ChatCompletionContentPartImage = API.ChatCompletionContentPartImage;
  export import ChatCompletionContentPartText = API.ChatCompletionContentPartText;
  export import ChatCompletionFunctionCallOption = API.ChatCompletionFunctionCallOption;
  export import ChatCompletionFunctionMessageParam = API.ChatCompletionFunctionMessageParam;
  export import ChatCompletionMessage = API.ChatCompletionMessage;
  export import ChatCompletionMessageParam = API.ChatCompletionMessageParam;
  export import ChatCompletionMessageToolCall = API.ChatCompletionMessageToolCall;
  export import ChatCompletionNamedToolChoice = API.ChatCompletionNamedToolChoice;
  export import ChatCompletionRole = API.ChatCompletionRole;
  export import ChatCompletionSystemMessageParam = API.ChatCompletionSystemMessageParam;
  export import ChatCompletionTokenLogprob = API.ChatCompletionTokenLogprob;
  export import ChatCompletionTool = API.ChatCompletionTool;
  export import ChatCompletionToolChoiceOption = API.ChatCompletionToolChoiceOption;
  export import ChatCompletionToolMessageParam = API.ChatCompletionToolMessageParam;
  export import ChatCompletionUserMessageParam = API.ChatCompletionUserMessageParam;
  export import ChatCompletionCreateParams = API.ChatCompletionCreateParams;
  export import ChatCompletionCreateParamsNonStreaming = API.ChatCompletionCreateParamsNonStreaming;
  export import ChatCompletionCreateParamsStreaming = API.ChatCompletionCreateParamsStreaming;

  export import Embeddings = API.Embeddings;
  export import CreateEmbeddingResponse = API.CreateEmbeddingResponse;
  export import Embedding = API.Embedding;
  export import EmbeddingCreateParams = API.EmbeddingCreateParams;

  export import Files = API.Files;
  export import FileContent = API.FileContent;
  export import FileDeleted = API.FileDeleted;
  export import FileObject = API.FileObject;
  export import FileObjectsPage = API.FileObjectsPage;
  export import FileCreateParams = API.FileCreateParams;
  export import FileListParams = API.FileListParams;

  export import Images = API.Images;
  export import Image = API.Image;
  export import ImagesResponse = API.ImagesResponse;
  export import ImageCreateVariationParams = API.ImageCreateVariationParams;
  export import ImageEditParams = API.ImageEditParams;
  export import ImageGenerateParams = API.ImageGenerateParams;

  export import Audio = API.Audio;

  export import Moderations = API.Moderations;
  export import Moderation = API.Moderation;
  export import ModerationCreateResponse = API.ModerationCreateResponse;
  export import ModerationCreateParams = API.ModerationCreateParams;

  export import Models = API.Models;
  export import Model = API.Model;
  export import ModelDeleted = API.ModelDeleted;
  export import ModelsPage = API.ModelsPage;

  export import FineTuning = API.FineTuning;

  export import Beta = API.Beta;

  export import Batches = API.Batches;
  export import Batch = API.Batch;
  export import BatchError = API.BatchError;
  export import BatchRequestCounts = API.BatchRequestCounts;
  export import BatchesPage = API.BatchesPage;
  export import BatchCreateParams = API.BatchCreateParams;
  export import BatchListParams = API.BatchListParams;

  export import ErrorObject = API.ErrorObject;
  export import FunctionDefinition = API.FunctionDefinition;
  export import FunctionParameters = API.FunctionParameters;
}

<<<<<<< HEAD
/** API Client for interfacing with the Azure OpenAI API. */
export interface AzureClientOptions extends ClientOptions {
  /**
   * Defaults to process.env['OPENAI_API_VERSION'].
   */
  apiVersion?: string | undefined;
  /**
   * Your Azure endpoint, including the resource, e.g. `https://example-resource.azure.openai.com/`
   */
  endpoint?: string | undefined;
  /**
   * A model deployment, if given, sets the base client URL to include `/deployments/{deployment}`.
   * Note: this means you won't be able to use non-deployment endpoints. Not supported with Assistants APIs.
   */
  deployment?: string | undefined;
  /**
   * Defaults to process.env['AZURE_OPENAI_API_KEY'].
   */
  apiKey?: string | undefined;
  /**
   * A function that returns a Microsoft Entra (formerly known as Azure Active Directory) access token, will be invoked on every request.
   */
  microsoftEntraTokenProvider?: (() => string) | undefined;
}

/** API Client for interfacing with the Azure OpenAI API. */
export class AzureOpenAI extends OpenAI {
  private _microsoftEntraTokenProvider: (() => string) | undefined;
  apiVersion: string = '';
  /**
   * API Client for interfacing with the Azure OpenAI API.
   *
   * @param {string | undefined} [opts.apiVersion=process.env['OPENAI_API_VERSION'] ?? undefined]
   * @param {string | undefined} [opts.endpoint=process.env['AZURE_OPENAI_ENDPOINT'] ?? undefined] - Your Azure endpoint, including the resource, e.g. `https://example-resource.azure.openai.com/`
   * @param {string | undefined} [opts.apiKey=process.env['AZURE_OPENAI_API_KEY'] ?? undefined]
   * @param {string | undefined} opts.deployment - A model deployment, if given, sets the base client URL to include `/deployments/{deployment}`.
   * @param {string | null | undefined} [opts.organization=process.env['OPENAI_ORG_ID'] ?? null]
   * @param {string} [opts.baseURL=process.env['OPENAI_BASE_URL']] - Sets the base URL for the API.
   * @param {number} [opts.timeout=10 minutes] - The maximum amount of time (in milliseconds) the client will wait for a response before timing out.
   * @param {number} [opts.httpAgent] - An HTTP agent used to manage HTTP(s) connections.
   * @param {Core.Fetch} [opts.fetch] - Specify a custom `fetch` function implementation.
   * @param {number} [opts.maxRetries=2] - The maximum number of times the client will retry a request.
   * @param {Core.Headers} opts.defaultHeaders - Default headers to include with every request to the API.
   * @param {Core.DefaultQuery} opts.defaultQuery - Default query parameters to include with every request to the API.
   * @param {boolean} [opts.dangerouslyAllowBrowser=false] - By default, client-side use of this library is not allowed, as it risks exposing your secret API credentials to attackers.
   */
  constructor({
    baseURL = Core.readEnv('OPENAI_BASE_URL'),
    apiKey = Core.readEnv('AZURE_OPENAI_API_KEY'),
    apiVersion = Core.readEnv('OPENAI_API_VERSION'),
    endpoint,
    deployment,
    microsoftEntraTokenProvider,
    dangerouslyAllowBrowser,
    ...opts
  }: AzureClientOptions = {}) {
    if (!apiVersion) {
      throw new Errors.OpenAIError(
        "The OPENAI_API_VERSION environment variable is missing or empty; either provide it, or instantiate the AzureOpenAI client with an apiVersion option, like new AzureOpenAI({ apiVersion: 'My API Version' }).",
      );
    }

    if (typeof microsoftEntraTokenProvider === 'function') {
      dangerouslyAllowBrowser = true;
    }

    if (!microsoftEntraTokenProvider && !apiKey) {
      throw new Errors.OpenAIError(
        'Missing credentials. Please pass one of `apiKey` and `microsoftEntraTokenProvider`, or set the `AZURE_OPENAI_API_KEY` environment variable.',
      );
    }

    if (microsoftEntraTokenProvider && apiKey) {
      throw new Errors.OpenAIError(
        'The `apiKey` and `microsoftEntraTokenProvider` arguments are mutually exclusive; only one can be passed at a time.',
      );
    }

    // define a sentinel value to avoid any typing issues
    apiKey ??= API_KEY_SENTINEL;

    opts.defaultQuery = { ...opts.defaultQuery, 'api-version': apiVersion };

    if (!baseURL) {
      if (!endpoint) {
        endpoint = process.env['AZURE_OPENAI_ENDPOINT'];
      }

      if (!endpoint) {
        throw new Errors.OpenAIError(
          'Must provide one of the `baseURL` or `endpoint` arguments, or the `AZURE_OPENAI_ENDPOINT` environment variable',
        );
      }

      if (deployment) {
        baseURL = `${endpoint}/openai/deployments/${deployment}`;
      } else {
        baseURL = `${endpoint}/openai`;
      }
    } else {
      if (endpoint) {
        throw new Errors.OpenAIError('baseURL and endpoint are mutually exclusive');
      }
    }

    super({
      apiKey,
      baseURL,
      ...opts,
      ...(dangerouslyAllowBrowser !== undefined ? { dangerouslyAllowBrowser } : {}),
    });

    this._microsoftEntraTokenProvider = microsoftEntraTokenProvider;
    this.apiVersion = apiVersion;
  }

  override buildRequest(options: Core.FinalRequestOptions<unknown>): {
    req: RequestInit;
    url: string;
    timeout: number;
  } {
    if (_deployments_endpoints.has(options.path) && options.method === 'post' && options.body !== undefined) {
      if (!Core.isObj(options.body)) {
        throw new Error('Expected request body to be an object');
      }
      const model = options.body['model'];
      delete options.body['model'];
      if (model !== undefined && !this.baseURL.includes('/deployments')) {
        options.path = `/deployments/${model}${options.path}`;
      }
    }
    return super.buildRequest(options);
  }

  private _getMicrosoftEntraToken(): string | undefined {
    if (typeof this._microsoftEntraTokenProvider === 'function') {
      const token = this._microsoftEntraTokenProvider();
      if (!token || typeof token !== 'string') {
        throw new Errors.OpenAIError(
          `Expected 'microsoftEntraTokenProvider' argument to return a string but it returned ${token}`,
        );
      }
      return token;
    }
    return undefined;
  }

  protected override authHeaders(opts: Core.FinalRequestOptions): Core.Headers {
    if (opts.headers?.['Authorization'] || opts.headers?.['api-key']) {
      return {};
    }
    const token = this._getMicrosoftEntraToken();
    if (token) {
      return { Authorization: `Bearer ${token}` };
    }
    if (this.apiKey !== API_KEY_SENTINEL) {
      return { 'api-key': this.apiKey };
    }
    throw new Errors.OpenAIError('Unable to handle auth');
  }
}

const _deployments_endpoints = new Set([
  '/completions',
  '/chat/completions',
  '/embeddings',
  '/audio/transcriptions',
  '/audio/translations',
  '/audio/speech',
  '/images/generations',
]);

const API_KEY_SENTINEL = '<Missing Key>';

=======
>>>>>>> 6c9cc820
export default OpenAI;<|MERGE_RESOLUTION|>--- conflicted
+++ resolved
@@ -2,11 +2,7 @@
 
 import * as Core from './core';
 import * as Errors from './error';
-<<<<<<< HEAD
-import type { Agent, RequestInit } from './_shims/index';
-=======
 import { type Agent } from './_shims/index';
->>>>>>> 6c9cc820
 import * as Uploads from './uploads';
 import * as Pagination from 'openai/pagination';
 import * as API from 'openai/resources/index';
@@ -314,7 +310,6 @@
   export import FunctionParameters = API.FunctionParameters;
 }
 
-<<<<<<< HEAD
 /** API Client for interfacing with the Azure OpenAI API. */
 export interface AzureClientOptions extends ClientOptions {
   /**
@@ -489,6 +484,4 @@
 
 const API_KEY_SENTINEL = '<Missing Key>';
 
-=======
->>>>>>> 6c9cc820
 export default OpenAI;