--- conflicted
+++ resolved
@@ -3,14 +3,10 @@
 import { APIResource } from '../core/resource';
 import * as BatchesAPI from './batches';
 import * as Shared from './shared';
-<<<<<<< HEAD
-import { CursorPage, type CursorPageParams } from '../pagination';
-=======
 import { APIPromise } from '../core/api-promise';
 import { CursorPage, type CursorPageParams, PagePromise } from '../core/pagination';
 import { RequestOptions } from '../internal/request-options';
 import { path } from '../internal/utils/path';
->>>>>>> 36bc8381
 
 export class Batches extends APIResource {
   /**
