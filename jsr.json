{
  "name": "@openai/openai",
<<<<<<< HEAD
  "version": "4.79.1",
  "exports": {
    ".": "./index.ts",
    "./beta/realtime/websocket": "./beta/realtime/websocket.ts"
  },
=======
  "version": "4.79.2",
  "exports": "./index.ts",
>>>>>>> 53149de6
  "publish": {
    "exclude": [
      "!."
    ]
  }
}<|MERGE_RESOLUTION|>--- conflicted
+++ resolved
@@ -1,15 +1,10 @@
 {
   "name": "@openai/openai",
-<<<<<<< HEAD
-  "version": "4.79.1",
+  "version": "4.79.2",
   "exports": {
     ".": "./index.ts",
     "./beta/realtime/websocket": "./beta/realtime/websocket.ts"
   },
-=======
-  "version": "4.79.2",
-  "exports": "./index.ts",
->>>>>>> 53149de6
   "publish": {
     "exclude": [
       "!."
